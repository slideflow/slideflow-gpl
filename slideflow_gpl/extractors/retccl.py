# Slideflow-GPL - Add-ons for the deep learning library Slideflow
# Copyright (C) 2024 James Dolezal
#
# This file is part of Slideflow-GPL.
#
# Slideflow-GPL is free software: you can redistribute it and/or modify
# it under the terms of the GNU General Public License as published by
# the Free Software Foundation, either version 3 of the License, or
# (at your option) any later version.
#
# Slideflow-GPL is distributed in the hope that it will be useful,
# but WITHOUT ANY WARRANTY; without even the implied warranty of
# MERCHANTABILITY or FITNESS FOR A PARTICULAR PURPOSE. See the
# GNU General Public License for more details.
#
# You should have received a copy of the GNU General Public License
# along with Slideflow-GPL. If not, see <https://www.gnu.org/licenses/>.
#
# This file incorporates work from RetCCL, which is licensed
# under the GNU General Public License, Version 3. The original
# license and source code can be found at https://github.com/Xiyue-Wang/RetCCL.

import torch
import torch.nn as nn
import torch.nn.functional as F
import torch.nn as nn

from torch.nn import Parameter
from huggingface_hub import hf_hub_download

from slideflow.model.extractors._factory_torch import TorchFeatureExtractor

# -----------------------------------------------------------------------------

def conv3x3(in_planes, out_planes, stride=1, groups=1, dilation=1):
    """3x3 convolution with padding"""
    return nn.Conv2d(in_planes, out_planes, kernel_size=3, stride=stride,
                     padding=dilation, groups=groups, bias=False, dilation=dilation)


def conv1x1(in_planes, out_planes, stride=1):
    """1x1 convolution"""
    return nn.Conv2d(in_planes, out_planes, kernel_size=1, stride=stride, bias=False)


class BasicBlock(nn.Module):
    expansion = 1

    def __init__(self, inplanes, planes, stride=1, downsample=None, groups=1,
                 base_width=64, dilation=1, norm_layer=None):
        super(BasicBlock, self).__init__()
        if norm_layer is None:
            norm_layer = nn.BatchNorm2d
        if groups != 1 or base_width != 64:
            raise ValueError('BasicBlock only supports groups=1 and base_width=64')
        if dilation > 1:
            raise NotImplementedError("Dilation > 1 not supported in BasicBlock")
        # Both self.conv1 and self.downsample layers downsample the input when stride != 1
        self.conv1 = conv3x3(inplanes, planes, stride)
        self.bn1 = norm_layer(planes)
        self.relu = nn.ReLU(inplace=True)
        self.conv2 = conv3x3(planes, planes)
        self.bn2 = norm_layer(planes)
        self.downsample = downsample
        self.stride = stride

    def forward(self, x):
        identity = x

        out = self.conv1(x)
        out = self.bn1(out)
        out = self.relu(out)

        out = self.conv2(out)
        out = self.bn2(out)

        if self.downsample is not None:
            identity = self.downsample(x)

        out += identity
        out = self.relu(out)

        return out


class Bottleneck(nn.Module):
    expansion = 4

    def __init__(self, inplanes, planes, stride=1, downsample=None, groups=1,
                 base_width=64, dilation=1, norm_layer=None, momentum_bn=0.1):
        super(Bottleneck, self).__init__()
        if norm_layer is None:
            norm_layer = nn.BatchNorm2d
        width = int(planes * (base_width / 64.)) * groups
        # Both self.conv2 and self.downsample layers downsample the input when stride != 1
        self.conv1 = conv1x1(inplanes, width)
        self.bn1 = norm_layer(width, momentum=momentum_bn)
        self.conv2 = conv3x3(width, width, stride, groups, dilation)
        self.bn2 = norm_layer(width, momentum=momentum_bn)
        self.conv3 = conv1x1(width, planes * self.expansion)
        self.bn3 = norm_layer(planes * self.expansion, momentum=momentum_bn)
        self.relu = nn.ReLU(inplace=True)
        self.downsample = downsample
        self.stride = stride

    def forward(self, x):
        identity = x

        out = self.conv1(x)
        out = self.bn1(out)
        out = self.relu(out)

        out = self.conv2(out)
        out = self.bn2(out)
        out = self.relu(out)

        out = self.conv3(out)
        out = self.bn3(out)

        if self.downsample is not None:
            identity = self.downsample(x)

        out += identity
        out = self.relu(out)

        return out


class NormedLinear(nn.Module):

    def __init__(self, in_features, out_features):
        super(NormedLinear, self).__init__()
        self.weight = Parameter(torch.Tensor(in_features, out_features))
        self.weight.data.uniform_(-1, 1).renorm_(2, 1, 1e-5).mul_(1e5)

    def forward(self, x):
        out = F.normalize(x, dim=1).mm(F.normalize(self.weight, dim=0))
        return out


class ResNet50(nn.Module):

    def __init__(self, block, layers, num_classes=1000, zero_init_residual=False,
                 groups=1, width_per_group=64, replace_stride_with_dilation=None,
                 norm_layer=None, two_branch=False, mlp=False, normlinear=False,
                 momentum_bn=0.1, attention=False, attention_layers=3, return_attn=False):
        super().__init__()
        if norm_layer is None:
            norm_layer = nn.BatchNorm2d
        self._norm_layer = norm_layer

        self.inplanes = 64
        self.dilation = 1
        self.return_attn = return_attn
        if replace_stride_with_dilation is None:
            # each element in the tuple indicates if we should replace
            # the 2x2 stride with a dilated convolution instead
            replace_stride_with_dilation = [False, False, False]
        if len(replace_stride_with_dilation) != 3:
            raise ValueError("replace_stride_with_dilation should be None "
                             "or a 3-element tuple, got {}".format(replace_stride_with_dilation))
        self.groups = groups
        self.base_width = width_per_group
        self.two_branch = two_branch
        self.momentum_bn = momentum_bn
        self.mlp = mlp
        linear = NormedLinear if normlinear else nn.Linear

        self.conv1 = nn.Conv2d(3, self.inplanes, kernel_size=7, stride=2, padding=3,
                               bias=False)
        self.bn1 = norm_layer(self.inplanes, momentum=momentum_bn)
        self.relu = nn.ReLU(inplace=True)
        self.maxpool = nn.MaxPool2d(kernel_size=3, stride=2, padding=1)
        self.layer1 = self._make_layer(block, 64, layers[0])
        self.layer2 = self._make_layer(block, 128, layers[1], stride=2,
                                       dilate=replace_stride_with_dilation[0])
        self.layer3 = self._make_layer(block, 256, layers[2], stride=2,
                                       dilate=replace_stride_with_dilation[1])
        self.layer4 = self._make_layer(block, 512, layers[3], stride=2,
                                       dilate=replace_stride_with_dilation[2])

        if attention:
            self.att_branch = self._make_layer(block, 512, attention_layers, 1, attention=True)
        else:
            self.att_branch = None

        self.avgpool = nn.AdaptiveAvgPool2d((1, 1))

        if self.mlp:
            if self.two_branch:
                self.fc = nn.Sequential(
                    nn.Linear(512 * block.expansion, 512 * block.expansion),
                    nn.ReLU()
                )
                self.instDis = linear(512 * block.expansion, num_classes)
                self.groupDis = linear(512 * block.expansion, num_classes)
            else:
                self.fc = nn.Sequential(
                    nn.Linear(512 * block.expansion, 512 * block.expansion),
                    nn.ReLU(),
                    linear(512 * block.expansion, num_classes)
                )
        else:
            self.fc = nn.Linear(512 * block.expansion, num_classes)
            if self.two_branch:
                self.groupDis = nn.Linear(512 * block.expansion, num_classes)


        for m in self.modules():
            if isinstance(m, nn.Conv2d):
                nn.init.kaiming_normal_(m.weight, mode='fan_out', nonlinearity='relu')
            elif isinstance(m, (nn.BatchNorm2d, nn.GroupNorm)):
                nn.init.constant_(m.weight, 1)
                nn.init.constant_(m.bias, 0)

        # Zero-initialize the last BN in each residual branch,
        # so that the residual branch starts with zeros, and each residual block behaves like an identity.
        # This improves the model by 0.2~0.3% according to https://arxiv.org/abs/1706.02677
        if zero_init_residual:
            for m in self.modules():
                if isinstance(m, Bottleneck):
                    nn.init.constant_(m.bn3.weight, 0)
                elif isinstance(m, BasicBlock):
                    nn.init.constant_(m.bn2.weight, 0)

    def _make_layer(self, block, planes, blocks, stride=1, dilate=False, attention=False):
        norm_layer = self._norm_layer
        downsample = None
        previous_dilation = self.dilation
        if dilate:
            self.dilation *= stride
            stride = 1
        if stride != 1 or self.inplanes != planes * block.expansion:
            downsample = nn.Sequential(
                conv1x1(self.inplanes, planes * block.expansion, stride),
                norm_layer(planes * block.expansion, momentum=self.momentum_bn),
            )

        layers = []
        layers.append(block(self.inplanes, planes, stride, downsample, self.groups,
                            self.base_width, previous_dilation, norm_layer, momentum_bn=self.momentum_bn))
        self.inplanes = planes * block.expansion
        for _ in range(1, blocks):
            layers.append(block(self.inplanes, planes, groups=self.groups,
                                base_width=self.base_width, dilation=self.dilation,
                                norm_layer=norm_layer, momentum_bn=self.momentum_bn))

        if attention:
            layers.append(nn.Sequential(
                conv1x1(self.inplanes, 128),
                nn.BatchNorm2d(128),
                nn.ReLU(inplace=True),
                conv1x1(128, 1),
                nn.BatchNorm2d(1),
                nn.Sigmoid()
            ))

        return nn.Sequential(*layers)

    def forward(self, x):
        x = self.conv1(x)
        x = self.bn1(x)
        x = self.relu(x)
        x = self.maxpool(x)

        x = self.layer1(x)
        x = self.layer2(x)
        x = self.layer3(x)
        x = self.layer4(x)
        if self.att_branch is not None:
            att_map = self.att_branch(x)
            x = x + att_map * x

        x = self.avgpool(x)
        x = torch.flatten(x, 1)
        if self.mlp and self.two_branch:
            x = self.fc(x)
            x1 = self.instDis(x)
            x2 = self.groupDis(x)
            return [x1, x2]
        else:
            x1 = self.fc(x)
            if self.two_branch:
                x2 = self.groupDis(x)
                return [x1, x2]
            return x1

# -----------------------------------------------------------------------------

class RetCCLFeatures(TorchFeatureExtractor):
    """
    RetCCl pretrained feature extractor.
    Feature dimensions: 2048
    GitHub: https://github.com/Xiyue-Wang/RetCCL
    """

    tag = 'retccl'
    license = "GNU General Public License v3.0"
    citation = """
@article{WANG2023102645,
    title = {RetCCL: Clustering-guided contrastive learning for whole-slide image retrieval},
    author = {Xiyue Wang and Yuexi Du and Sen Yang and Jun Zhang and Minghui Wang and Jing Zhang and Wei Yang and Junzhou Huang and Xiao Han},
    journal = {Medical Image Analysis},
    volume = {83},
    pages = {102645},
    year = {2023},
    issn = {1361-8415}
}
"""

    def __init__(self, device=None, ckpt=None, **kwargs):
        super().__init__(**kwargs)

        from slideflow.model import torch_utils

        self.device = torch_utils.get_device(device)
        self.model = ResNet50(
            block=Bottleneck,
            layers=[3, 4, 6, 3],
            num_classes=128,
            mlp=False,
            two_branch=False,
            normlinear=True
        )
        self.model.fc = torch.nn.Identity().to(self.device)
        if ckpt is None:
            ckpt = hf_hub_download(
                repo_id='jamesdolezal/RetCCL',
                filename='retccl.pth'
            )
        elif not isinstance(ckpt, str):
            raise ValueError(f"Invalid checkpoint path: {ckpt}")
        td = torch.load(ckpt, map_location=self.device)
        self.model.load_state_dict(td, strict=True)
        self.model = self.model.to(self.device)
        self.model.eval()

        # ---------------------------------------------------------------------
        self.num_features = 2048
<<<<<<< HEAD
        self.transform = self.build_transform(img_size=256)
=======
        self.transform = self.build_transforms(img_size=256)
>>>>>>> 12c8cb12
        self.preprocess_kwargs = dict(standardize=False)
        # ---------------------------------------------------------------------

    def dump_config(self):
        """Return a dictionary of configuration parameters.

        These configuration parameters can be used to reconstruct the
        feature extractor, using ``slideflow.build_feature_extractor()``.

        """
        cls_name = self.__class__.__name__
        return {
            'class': f'slideflow.model.extractors.retccl.{cls_name}',
            'kwargs': {
                **self.transform_kwargs
            }
        }<|MERGE_RESOLUTION|>--- conflicted
+++ resolved
@@ -337,11 +337,7 @@
 
         # ---------------------------------------------------------------------
         self.num_features = 2048
-<<<<<<< HEAD
         self.transform = self.build_transform(img_size=256)
-=======
-        self.transform = self.build_transforms(img_size=256)
->>>>>>> 12c8cb12
         self.preprocess_kwargs = dict(standardize=False)
         # ---------------------------------------------------------------------
 
@@ -352,10 +348,6 @@
         feature extractor, using ``slideflow.build_feature_extractor()``.
 
         """
-        cls_name = self.__class__.__name__
-        return {
-            'class': f'slideflow.model.extractors.retccl.{cls_name}',
-            'kwargs': {
-                **self.transform_kwargs
-            }
-        }+        return self._dump_config(
+            class_name=f'slideflow.model.extractors.retccl.{self.__class__.__name__}',
+        )